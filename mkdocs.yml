site_name: CleanRL User Guide
theme:
  name: material
  features:
    # - navigation.instant
    - navigation.tracking
    # - navigation.tabs
    # - navigation.tabs.sticky
    - navigation.sections
    - navigation.expand
    - navigation.top
    - search.suggest
    - search.highlight
  palette:
    - media: "(prefers-color-scheme: dark)" 
      scheme: slate
      primary: teal
      accent: light green
      toggle:
        icon: material/lightbulb
        name: Switch to light mode
    - media: "(prefers-color-scheme: light)" 
      scheme: default
      primary: green
      accent: deep orange
      toggle:
        icon: material/lightbulb-outline
        name: Switch to dark mode

plugins:
  - search
#adding git repo
repo_url: https://github.com/vwxyzjn/cleanrl
repo_name: vwxyzjn/cleanrl
#markdown_extensions 
markdown_extensions:
  - abbr
  - pymdownx.highlight
  - pymdownx.inlinehilite
  - pymdownx.superfences
  - pymdownx.snippets
  - admonition
  - pymdownx.details
  - pymdownx.superfences
  - attr_list
  - md_in_html
  - footnotes
  - markdown_include.include:
      base_path: docs
  - pymdownx.emoji:
      emoji_index: !!python/name:materialx.emoji.twemoji
      emoji_generator: !!python/name:materialx.emoji.to_svg
  - pymdownx.arithmatex:
      generic: true
  # - toc:
  #     permalink: true
  # - markdown.extensions.codehilite:
  #     guess_lang: false
  # - admonition
  # - codehilite
  # - extra
  # - pymdownx.superfences:
  #     custom_fences:
  #     - name: mermaid
  #       class: mermaid
  #       format: !!python/name:pymdownx.superfences.fence_code_format ''
  # - pymdownx.tabbed
extra_css:
  - stylesheets/extra.css
# extra_javascript:
#   - js/termynal.js
#   - js/custom.js
nav:
  - Overview: index.md
  - Get Started:
    - get-started/installation.md
    - get-started/basic-usage.md
    - get-started/experiment-tracking.md
    - get-started/examples.md
    - get-started/benchmark-utility.md
  - RL Algorithms:
    - rl-algorithms/overview.md
    - rl-algorithms/ppo.md
    - rl-algorithms/dqn.md
    - rl-algorithms/c51.md
    - rl-algorithms/ddpg.md
    - rl-algorithms/sac.md
    - rl-algorithms/td3.md
    - rl-algorithms/ppg.md
<<<<<<< HEAD
  - Advanced:
    - advanced/hyperparameter-tuning.md
    - advanced/resume-training.md
=======
    - rl-algorithms/ppo-rnd.md
>>>>>>> 0284d745
  # - Open RL Benchmark: open-rl-benchmark.md
  - Community:
    - contribution.md
    - made-with-cleanrl.md
  - Cloud Integration: 
    - cloud/installation.md
    - cloud/submit-experiments.md
#footer
extra:
  social:
    - icon: fontawesome/solid/envelope
      link: mailto:costa.huang@outlook.com
    - icon: fontawesome/brands/twitter
      link: https://twitter.com/vwxyzjn
    - icon: fontawesome/brands/github
      link: https://github.com/vwxyzjn/cleanrl
copyright: Copyright &copy; 2021, CleanRL. All rights reserved.
extra_javascript:
#   - javascripts/mathjax.js
#   - https://polyfill.io/v3/polyfill.min.js?features=es6
  - https://cdn.jsdelivr.net/npm/mathjax@3/es5/tex-mml-chtml.js<|MERGE_RESOLUTION|>--- conflicted
+++ resolved
@@ -87,14 +87,10 @@
     - rl-algorithms/sac.md
     - rl-algorithms/td3.md
     - rl-algorithms/ppg.md
-<<<<<<< HEAD
+    - rl-algorithms/ppo-rnd.md
   - Advanced:
     - advanced/hyperparameter-tuning.md
     - advanced/resume-training.md
-=======
-    - rl-algorithms/ppo-rnd.md
->>>>>>> 0284d745
-  # - Open RL Benchmark: open-rl-benchmark.md
   - Community:
     - contribution.md
     - made-with-cleanrl.md
